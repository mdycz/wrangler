use crate::commands::publish::package::Package;
use log::info;
use serde::Deserialize;
use std::env;
use std::fs;
use std::fs::File;
use std::io::prelude::*;
use std::path::{Path, PathBuf};
use std::process::Command;

// This structure represents the communication between {wrangler-js} and
// {wrangler}. It is send back after {wrangler-js} completion.
// FIXME(sven): make this private
#[derive(Deserialize, Debug)]
pub struct WranglerjsOutput {
    wasm: Option<String>,
    wasm_name: String,
    script: String,
    // {wrangler-js} will send us the path to the {dist} directory that {Webpack}
    // used; it's tedious to remove a directory with content in JavaScript so
    // let's do it in Rust!
    dist_to_clean: String,
}

impl WranglerjsOutput {}

// Directory where we should write the {Bundle}. It represents the built
// artefact.
const BUNDLE_OUT: &str = "./worker";
pub struct Bundle {}

// We call a {Bundle} the output of a {Bundler}; representing what {Webpack}
// produces.
impl Bundle {
    pub fn new() -> Bundle {
        Bundle {}
    }

    pub fn write(&self, wranglerjs_output: WranglerjsOutput) -> Result<(), failure::Error> {
        let mut metadata_file = File::create(self.metadata_path())?;
        metadata_file.write_all(create_metadata(self).as_bytes())?;

        let mut script_file = File::create(self.script_path())?;
        let mut script = create_prologue();
        script += &wranglerjs_output.script;

        if let Some(wasm) = wranglerjs_output.wasm {
            let mut wasm_file = File::create(self.wasm_path())?;
            wasm_file.write_all(wasm.as_bytes())?;
        }

        script_file.write_all(script.as_bytes())?;

        // cleanup {Webpack} dist.
        info!("Remove {}", wranglerjs_output.dist_to_clean);
        fs::remove_dir_all(wranglerjs_output.dist_to_clean).expect("could not clean Webpack dist.");

        Ok(())
    }

    pub fn metadata_path(&self) -> String {
        Path::new(BUNDLE_OUT)
            .join("metadata.json".to_string())
            .to_str()
            .unwrap()
            .to_string()
    }

    pub fn wasm_path(&self) -> String {
        Path::new(BUNDLE_OUT)
            .join("module.wasm".to_string())
            .to_str()
            .unwrap()
            .to_string()
    }

    pub fn has_wasm(&self) -> bool {
        Path::new(&self.wasm_path()).exists()
    }

    pub fn has_webpack_config(&self) -> bool {
        Path::new("webpack.config.js").exists()
    }

    pub fn get_wasm_binding(&self) -> String {
        "wasmprogram".to_string()
    }

    pub fn script_path(&self) -> String {
        Path::new(BUNDLE_OUT)
            .join("script.js".to_string())
            .to_str()
            .unwrap()
            .to_string()
    }
}

// Path to {wrangler-js}, which should be executable.
fn executable_path() -> PathBuf {
    Path::new(".")
        .join("node_modules")
        .join(".bin")
        .join("wrangler-js")
}

// Run the underlying {wrangler-js} executable.
//
// In Rust we create a virtual file, pass the pass to {wrangler-js}, run the
// executable and wait for completion. The file will receive the a serialized
// {WranglerjsOutput} struct.
// Note that the ability to pass a fd is platform-specific
pub fn run_build(
    wasm_pack_path: PathBuf,
    bundle: &Bundle,
) -> Result<WranglerjsOutput, failure::Error> {
    if !Path::new(BUNDLE_OUT).exists() {
        fs::create_dir(BUNDLE_OUT)?;
    }

    let mut command = Command::new(executable_path());
    command.env("WASM_PACK_PATH", wasm_pack_path);

    // create temp file for special {wrangler-js} IPC.
    let mut temp_file = env::temp_dir();
    temp_file.push(".wranglerjs_output");
    File::create(temp_file.clone())?;

    command.arg(format!(
        "--output-file={}",
        temp_file.clone().to_str().unwrap().to_string()
    ));
    command.arg(format!("--wasm-binding={}", bundle.get_wasm_binding()));

    // if {webpack.config.js} is not present, we infer the entry based on the
    // {package.json} file and pass it to {wrangler-js}.
    // https://github.com/cloudflare/wrangler/issues/98
    if !bundle.has_webpack_config() {
        let package = Package::new("./")?;
        let current_dir = env::current_dir()?;
        let package_main = current_dir
            .join(package.main()?)
            .to_str()
            .unwrap()
            .to_string();
        command.arg("--no-webpack-config=1");
        command.arg(format!("--use-entry={}", package_main));
    }

    info!("Running {:?}", command);

    let status = command.status()?;
    let output = fs::read_to_string(temp_file.clone()).expect("could not retrieve ouput");
    fs::remove_file(temp_file)?;

    if status.success() {
        Ok(serde_json::from_str(&output).expect("could not parse wranglerjs output"))
    } else {
        failure::bail!("failed to execute `{:?}`: exited with {}", command, status)
    }
}

pub fn run_npm_install() -> Result<(), failure::Error> {
    for tool in &["node", "npm"] {
        env_dep_installed(tool)?;
    }
    let mut command = Command::new("npm");
    command.arg("install");
    info!("Running {:?}", command);

    let status = command.status()?;
    if status.success() {
        Ok(())
    } else {
        failure::bail!("failed to execute `{:?}`: exited with {}", command, status)
    }
}

fn env_dep_installed(tool: &str) -> Result<(), failure::Error> {
<<<<<<< HEAD
    if which::which(tool).is_err() {
=======
    if !which::which(tool).is_ok() {
>>>>>>> 41a16d54
        failure::bail!("You need to install {}", tool)
    }
    Ok(())
}

// check if {wrangler-js} is present are a known location.
pub fn is_installed() -> bool {
    executable_path().exists()
}

pub fn install() -> Result<(), failure::Error> {
    let mut command = Command::new("npm");
    command.arg("install").arg("wrangler-js");
    info!("Running {:?}", command);

    let status = command.status()?;
    if status.success() {
        Ok(())
    } else {
        failure::bail!("failed to execute `{:?}`: exited with {}", command, status)
    }
}

// We inject some code at the top-level of the Worker; called {prologue}.
// This aims to provide additional support, for instance providing {window}.
pub fn create_prologue() -> String {
    r#"
        const window = this;
    "#
    .to_string()
}

// This metadata describe the bindings on the Worker.
fn create_metadata(bundle: &Bundle) -> String {
    info!("create metadata; wasm={}", bundle.has_wasm());
    if bundle.has_wasm() {
        format!(
            r#"
                {{
                    "body_part": "script",
                    "binding": {{
                        "name": "{name}",
                        "type": "wasm_module",
                        "part": "{name}"
                    }}
                }}
            "#,
            name = bundle.get_wasm_binding(),
        )
        .to_string()
    } else {
        format!(
            r#"
                {{
                    "body_part": "script"
                }}
            "#
        )
        .to_string()
    }
}<|MERGE_RESOLUTION|>--- conflicted
+++ resolved
@@ -176,11 +176,7 @@
 }
 
 fn env_dep_installed(tool: &str) -> Result<(), failure::Error> {
-<<<<<<< HEAD
     if which::which(tool).is_err() {
-=======
-    if !which::which(tool).is_ok() {
->>>>>>> 41a16d54
         failure::bail!("You need to install {}", tool)
     }
     Ok(())
