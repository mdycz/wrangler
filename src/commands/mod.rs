--- conflicted
+++ resolved
@@ -17,11 +17,8 @@
 pub use self::config::global_config;
 pub use build::build;
 pub use build::watch_and_build;
-<<<<<<< HEAD
 pub use cloudflared::run_cloudflared_start_server;
-=======
 pub use dev::dev;
->>>>>>> 0f5289ee
 pub use generate::generate;
 pub use init::init;
 pub use preview::{preview, HTTPMethod};
