--- conflicted
+++ resolved
@@ -5,16 +5,12 @@
 use std::path::Path;
 
 use cloudflare::endpoints::workerskv::write_bulk::KeyValuePair;
-<<<<<<< HEAD
-use cloudflare::endpoints::workerskv::write_bulk::WriteBulk;
-use cloudflare::framework::apiclient::ApiClient;
-use cloudflare::framework::response::{ApiFailure, ApiSuccess};
+
 use indicatif::{ProgressBar, ProgressStyle};
-=======
->>>>>>> 1658b765
 
 use crate::commands::kv::validate_target;
 use crate::kv::bulk::put;
+use crate::kv::bulk::MAX_PAIRS;
 use crate::settings::global_user::GlobalUser;
 use crate::settings::toml::Target;
 use crate::terminal::message;
@@ -45,10 +41,9 @@
         Err(e) => Err(failure::format_err!("{}", e)),
     }?;
 
-<<<<<<< HEAD
     let len = pairs.len();
 
-    message::working(&format!("uploading {} key value pairs", pairs.len()));
+    message::working(&format!("uploading {} key value pairs", len));
     let progress_bar = if len > MAX_PAIRS {
         let pb = ProgressBar::new(len as u64);
         pb.set_style(ProgressStyle::default_bar().template("{wide_bar} {pos}/{len}\n{msg}"));
@@ -57,7 +52,7 @@
         None
     };
 
-    let client = kv::api_client(user)?;
+    let client = bulk_api_client(user)?;
     while !pairs.is_empty() {
         let p: Vec<KeyValuePair> = if pairs.len() > MAX_PAIRS {
             pairs.drain(0..MAX_PAIRS).collect()
@@ -65,9 +60,7 @@
             pairs.drain(0..).collect()
         };
 
-        if let Err(e) = call_api(&client, target, namespace_id, &p) {
-            failure::bail!("{}", kv::format_error(e));
-        }
+        put(&client, target, namespace_id, &p)?;
 
         if let Some(pb) = &progress_bar {
             pb.inc(p.len() as u64);
@@ -79,12 +72,5 @@
     }
 
     message::success("Success");
-
-=======
-    let client = bulk_api_client(user)?;
-    put(&client, target, namespace_id, &pairs)?;
-    message::success("Success");
-
->>>>>>> 1658b765
     Ok(())
 }