--- conflicted
+++ resolved
@@ -13,16 +13,7 @@
 
 const KEEP_ALIVE_INTERVAL: u64 = 10;
 
-<<<<<<< HEAD
 pub async fn listen(socket_url: Url) -> Result<(), failure::Error> {
-=======
-/// connect to a Workers runtime WebSocket emitting the Chrome Devtools Protocol
-/// parse all console messages, and print them to stdout
-pub async fn listen(session_id: String) -> Result<(), failure::Error> {
-    let socket_url = format!("wss://rawhttp.cloudflareworkers.com/inspect/{}", session_id);
-    let socket_url = Url::parse(&socket_url)?;
-
->>>>>>> e8b94348
     let (ws_stream, _) = connect_async(socket_url)
         .await
         .expect("Failed to connect to devtools instance");
