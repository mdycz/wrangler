--- conflicted
+++ resolved
@@ -52,12 +52,8 @@
 sha2 = "0.8.0"
 tempfile = "3.1.0"
 term_size = "0.3"
-<<<<<<< HEAD
+text_io = "0.1.7"
 tokio = { version = "0.2", default-features = false, features = ["io-std", "time", "macros", "process"] }
-=======
-text_io = "0.1.7"
-tokio = { version = "0.2", default-features = false, features = ["io-std", "time"] }
->>>>>>> c9c760bc
 tokio-tungstenite = { version = "0.10.1", features = ["tls"] }
 toml = "0.5.5"
 url = "2.1.0"
