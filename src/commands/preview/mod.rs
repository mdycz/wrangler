--- conflicted
+++ resolved
@@ -63,10 +63,11 @@
             ))?;
 
             message::preview("Your Worker is a Workers Site, please preview it in browser window.");
-        } else {
-            // Make a the initial request to the URL
-            client_request(&request_payload, &script_id);
         }
+
+        // Make a the initial request to the URL
+        client_request(&request_payload, &script_id);
+
 
         let broadcaster = server.broadcaster();
         thread::spawn(move || server.run());
@@ -86,9 +87,9 @@
             ))?;
 
             message::preview("Your Worker is a Workers Site, please preview it in browser window.");
-        } else {
-            client_request(&request_payload, &script_id);
         }
+        
+        client_request(&request_payload, &script_id);
     }
 
     Ok(())
@@ -110,7 +111,6 @@
     Ok(())
 }
 
-<<<<<<< HEAD
 fn client_request(payload: &RequestPayload, script_id: &String) {
     let client = http::client(None);
 
@@ -130,26 +130,20 @@
     message::preview(&msg);
 }
 
-fn get(url: &String, cookie: &String, client: &reqwest::Client) -> Result<String, failure::Error> {
+fn get(
+    url: &String,
+    cookie: &String,
+    client: &reqwest::blocking::Client,
+) -> Result<String, failure::Error> {
     let res = client.get(url).header("Cookie", cookie).send();
-=======
-fn get(cookie: String, client: &reqwest::blocking::Client) -> Result<String, failure::Error> {
-    let res = client.get(PREVIEW_ADDRESS).header("Cookie", cookie).send();
->>>>>>> c9c5bbe0
     Ok(res?.text()?)
 }
 
 fn post(
-<<<<<<< HEAD
     url: &String,
     cookie: &String,
     body: &Option<String>,
-    client: &reqwest::Client,
-=======
-    cookie: String,
     client: &reqwest::blocking::Client,
-    body: Option<String>,
->>>>>>> c9c5bbe0
 ) -> Result<String, failure::Error> {
     let res = match body {
         Some(s) => client
@@ -197,9 +191,9 @@
                     }
                     Err(_e) => message::user_error("communication with preview failed"),
                 }
-            } else {
-                client_request(&request_payload, &script_id);
             }
+
+            client_request(&request_payload, &script_id);
         }
     }
 
