--- conflicted
+++ resolved
@@ -21,13 +21,8 @@
 env_logger = "0.6.1"
 failure = "0.1.5"
 log = "0.4.6"
-<<<<<<< HEAD
-openssl = { version = "0.10.26", optional = true }
-reqwest = "0.9.18"
-=======
-openssl = { version = '0.10.11', optional = true }
+openssl = { version = '0.10.26', optional = true }
 reqwest = { version = "0.10.1", features = ["blocking", "json"] }
->>>>>>> 7b37422c
 serde = { version = "1.0", features = ["derive"] }
 serde_json = "1.0.39"
 toml = "0.5.5"
@@ -45,11 +40,7 @@
 notify = "4.0.12"
 url = "2.1.0"
 percent-encoding = "1.0.1"
-<<<<<<< HEAD
-http_old = {package = "http", version = "0.1.1"}
-=======
 http = "0.2.0"
->>>>>>> 7b37422c
 regex = "1"
 sha2 = "0.8.0"
 data-encoding = "2.1.2"
